--- conflicted
+++ resolved
@@ -1,5 +1,4 @@
 {
-<<<<<<< HEAD
   "overall_score": 74,
   "session_duration_sec": 118,
   "good_posture_pct": 46.2,
@@ -7,15 +6,6 @@
   "last_event": {
     "t": 1758411961.181839,
     "score": 93,
-=======
-  "overall_score": 88,
-  "session_duration_sec": 237,
-  "good_posture_pct": 78.0,
-  "corrections": 470,
-  "last_event": {
-    "t": 1758400655.955463,
-    "score": 92,
->>>>>>> 7b02aede
     "status": "correct",
     "feedback": [
       "Lift head slightly; avoid tucking chin too much."
