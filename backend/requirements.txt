fastapi
uvicorn
opencv-python
mediapipe
numpy
pydantic
starlette
requests
google-generativeai
<<<<<<< HEAD
# Python 3.10+ required
pymango
=======
pymango
# Python 3.10+ required
>>>>>>> 7b02aede
<|MERGE_RESOLUTION|>--- conflicted
+++ resolved
@@ -7,10 +7,6 @@
 starlette
 requests
 google-generativeai
-<<<<<<< HEAD
-# Python 3.10+ required
-pymango
-=======
 pymango
 # Python 3.10+ required
->>>>>>> 7b02aede
+pymango